from __future__ import annotations

import logging
import os
import random
import time
from dataclasses import dataclass
from typing import Any

import requests

LOG = logging.getLogger(__name__)


def _utc_ts() -> str:
    import datetime
    return datetime.datetime.utcnow().replace(tzinfo=datetime.UTC).isoformat()


@dataclass
class RetryConfig:
    max_attempts: int = 8
    base_delay: float = 0.5  # seconds
    max_delay: float = 30.0  # seconds


class SamsaraClient:
    """
    Thin API client with automatic retries/backoff and pagination helpers.
    Only allowed endpoints are used per requirements.
    """
    def __init__(
        self,
        api_token: str | None = None,
        base_url: str = "https://api.samsara.com",
        retry: RetryConfig | None = None,
        *,
        rate_limits: dict[tuple[str, str], float] | None = None,
        timeout: float = 30.0,
        rate_limits: dict[str, Any] | None = None,
    ) -> None:
        token = api_token or os.getenv("SAMSARA_BEARER_TOKEN")
        if not token:
            raise RuntimeError("SAMSARA_BEARER_TOKEN is required")
        self.base_url = base_url.rstrip("/")
        self.session = requests.Session()
        self.session.headers.update(
            {
                "Authorization": f"Bearer {token}",
                "Content-Type": "application/json",
                "Accept": "application/json",
                "User-Agent": "encompass-to-samsara/0.1",
            }
        )
        self.retry = retry or RetryConfig()
<<<<<<< HEAD
        self.min_interval = min_interval
        if rate_limits and "min_interval" in rate_limits:
            try:
                self.min_interval = float(rate_limits["min_interval"])
            except (TypeError, ValueError):
                LOG.warning("Invalid min_interval in rate_limits config: %r", rate_limits["min_interval"])
        self.timeout = timeout
        self.rate_limits = rate_limits or {}
        self._last_call = 0.0
=======
        # Mapping of (HTTP method, path) -> allowed requests per second, e.g. {("GET", "/addresses"): 5}
        self.rate_limits = rate_limits or {}
        self.timeout = timeout
        # Track last-call timestamps for each (method, path) pair
        self._last_call: dict[tuple[str, str], float] = {}
>>>>>>> 7ad8533f

    # --------------- Core HTTP ---------------

    def _sleep_for_rate(self, method: str, path: str) -> None:
        rate = self.rate_limits.get((method, path))
        if not rate or rate <= 0:
            return
        min_interval = 1.0 / rate
        last = self._last_call.get((method, path), 0.0)
        now = time.time()
        delta = now - last
        if delta < min_interval:
            time.sleep(min_interval - delta)

    def request(self, method: str, path: str, *, params: dict | None = None, json_body: Any | None = None) -> requests.Response:
        url = f"{self.base_url}{path}"
        attempt = 0
        delay = self.retry.base_delay
        while True:
            attempt += 1
            self._sleep_for_rate(method, path)
            try:
                resp = self.session.request(method, url, params=params, json=json_body, timeout=self.timeout)
            except requests.RequestException as e:
                if attempt >= self.retry.max_attempts:
                    LOG.error("HTTP error after %s attempts: %s", attempt, repr(e))
                    raise
                wait = min(self.retry.max_delay, delay * (2 ** (attempt - 1))) * (1 + random.random() * 0.25)
                LOG.warning("HTTP exception on %s %s (attempt %s), retrying in %.2fs", method, path, attempt, wait)
                time.sleep(wait)
                continue

            self._last_call[(method, path)] = time.time()
            if resp.status_code in (429, 500, 502, 503, 504):
                if attempt >= self.retry.max_attempts:
                    LOG.error("HTTP %s after %s attempts: %s %s -> %s", resp.status_code, attempt, method, path, resp.text[:400])
                    resp.raise_for_status()
                retry_after = resp.headers.get("Retry-After")
                if retry_after is not None:
                    try:
                        wait = float(retry_after)
                    except ValueError:
                        wait = min(self.retry.max_delay, delay * (2 ** (attempt - 1)))
                else:
                    wait = min(self.retry.max_delay, delay * (2 ** (attempt - 1)))
                wait *= (1 + random.random() * 0.25)  # jitter
                LOG.warning("Rate/server error %s on %s %s (attempt %s), retrying in %.2fs",
                            resp.status_code, method, path, attempt, wait)
                time.sleep(wait)
                continue

            # success or permanent error
            if resp.status_code >= 400:
                LOG.error("HTTP error %s on %s %s: %s", resp.status_code, method, path, resp.text[:400])
            return resp

    # --------------- Endpoints ---------------

    def list_addresses(self, limit: int = 200) -> list[dict[str, Any]]:
        """Iterate through all addresses (handling pagination if present)."""
        out: list[dict[str, Any]] = []
        page_token: str | None = None
        token_param = "pageToken"
        while True:
            params = {"limit": limit}
            if page_token:
                params[token_param] = page_token
            r = self.request("GET", "/addresses", params=params)
            r.raise_for_status()
            data = r.json()
            items = data.get("data") or data.get("addresses") or data  # be permissive
            if isinstance(items, dict):
                # some APIs return {"addresses":[...]}
                items = items.get("addresses")
            if not isinstance(items, list):
                items = []
            out.extend(items)

            pagination = data.get("pagination") or {}
            if pagination.get("hasNextPage"):
                page_token = pagination.get("endCursor")
                token_param = "after"
            else:
                page_token = data.get("nextPageToken") or pagination.get("nextPageToken")
                token_param = "pageToken"
            if not page_token:
                break
        return out

    def get_address(self, addr_id: str) -> dict[str, Any]:
        r = self.request("GET", f"/addresses/{addr_id}")
        r.raise_for_status()
        return r.json()

    def create_address(self, payload: dict[str, Any]) -> dict[str, Any]:
        r = self.request("POST", "/addresses", json_body=payload)
        try:
            r.raise_for_status()
        except requests.HTTPError as e:
            try:
                data = r.json()
            except ValueError:
                data = {}
            message = data.get("message")
            request_id = data.get("requestId")
            details = ", ".join(
                f"{k}: {v}"
                for k, v in (("message", message), ("requestId", request_id))
                if v
            )
            LOG.error("Failed to create address payload=%s response=%s", payload, data)
            msg = str(e)
            if details:
                msg = f"{msg} ({details})"
            raise requests.HTTPError(msg, response=r) from e
        return r.json()

    def patch_address(self, addr_id: str, payload: dict[str, Any]) -> dict[str, Any]:
        r = self.request("PATCH", f"/addresses/{addr_id}", json_body=payload)
        r.raise_for_status()
        return r.json()

    def delete_address(self, addr_id: str) -> None:
        r = self.request("DELETE", f"/addresses/{addr_id}")
        r.raise_for_status()

    def list_tags(self, limit: int = 200) -> list[dict[str, Any]]:
        out: list[dict[str, Any]] = []
        page_token = None
        while True:
            params = {"limit": limit}
            if page_token:
                params["pageToken"] = page_token
            r = self.request("GET", "/tags", params=params)
            r.raise_for_status()
            data = r.json()
            items = data.get("data") or data.get("tags") or data
            if isinstance(items, dict):
                items = items.get("tags")
            if not isinstance(items, list):
                items = []
            out.extend(items)
            page_token = data.get("nextPageToken") or data.get("pagination", {}).get("nextPageToken")
            if not page_token:
                break
        return out<|MERGE_RESOLUTION|>--- conflicted
+++ resolved
@@ -53,7 +53,7 @@
             }
         )
         self.retry = retry or RetryConfig()
-<<<<<<< HEAD
+
         self.min_interval = min_interval
         if rate_limits and "min_interval" in rate_limits:
             try:
@@ -63,13 +63,8 @@
         self.timeout = timeout
         self.rate_limits = rate_limits or {}
         self._last_call = 0.0
-=======
-        # Mapping of (HTTP method, path) -> allowed requests per second, e.g. {("GET", "/addresses"): 5}
-        self.rate_limits = rate_limits or {}
-        self.timeout = timeout
-        # Track last-call timestamps for each (method, path) pair
-        self._last_call: dict[tuple[str, str], float] = {}
->>>>>>> 7ad8533f
+
+
 
     # --------------- Core HTTP ---------------
 
